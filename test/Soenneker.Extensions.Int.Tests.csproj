--- conflicted
+++ resolved
@@ -1,4 +1,4 @@
-﻿<Project Sdk="Microsoft.NET.Sdk">
+<Project Sdk="Microsoft.NET.Sdk">
 
     <PropertyGroup>
         <TargetFramework>net8.0</TargetFramework>
@@ -19,10 +19,6 @@
             <IncludeAssets>runtime; build; native; contentfiles; analyzers; buildtransitive</IncludeAssets>
             <PrivateAssets>all</PrivateAssets>
         </PackageReference>
-<<<<<<< HEAD
-=======
-        <PackageReference Include="Soenneker.Tests.Unit" Version="2.1.177" />
->>>>>>> 48da99fb
     </ItemGroup>
 
     <ItemGroup>
